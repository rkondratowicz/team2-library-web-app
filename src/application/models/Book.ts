export interface Book {
  id: string; // UUID format
  title: string;
  author: string;
<<<<<<< HEAD
  isbn?: string | null;
  genre?: string | null;
  publication_year?: number | null;
  description?: string | null;
  created_at: string; // ISO datetime string
  updated_at: string; // ISO datetime string
}

// Request interface for creating new books
export interface CreateBookRequest {
  title: string;
  author: string;
=======
>>>>>>> f511021a
  isbn?: string;
  genre?: string;
  publication_year?: number;
  description?: string;
<<<<<<< HEAD
}

// Request interface for updating existing books
export interface UpdateBookRequest {
  title?: string;
  author?: string;
  isbn?: string;
  genre?: string;
  publication_year?: number;
  description?: string;
}

// Search options for book queries
export interface BookSearchOptions {
  query?: string; // Search by title or author
  genre?: string;
  publicationYearFrom?: number;
  publicationYearTo?: number;
  limit?: number;
  offset?: number;
}

// Book with additional computed fields
export interface BookWithDetails extends Book {
  age_years?: number; // Computed: current year - publication_year
  has_isbn?: boolean; // Computed: whether ISBN is provided
=======
  created_at?: string;
>>>>>>> f511021a
}<|MERGE_RESOLUTION|>--- conflicted
+++ resolved
@@ -2,7 +2,6 @@
   id: string; // UUID format
   title: string;
   author: string;
-<<<<<<< HEAD
   isbn?: string | null;
   genre?: string | null;
   publication_year?: number | null;
@@ -15,13 +14,10 @@
 export interface CreateBookRequest {
   title: string;
   author: string;
-=======
->>>>>>> f511021a
   isbn?: string;
   genre?: string;
   publication_year?: number;
   description?: string;
-<<<<<<< HEAD
 }
 
 // Request interface for updating existing books
@@ -48,7 +44,5 @@
 export interface BookWithDetails extends Book {
   age_years?: number; // Computed: current year - publication_year
   has_isbn?: boolean; // Computed: whether ISBN is provided
-=======
   created_at?: string;
->>>>>>> f511021a
 }