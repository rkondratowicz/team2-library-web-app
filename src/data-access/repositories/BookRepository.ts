--- conflicted
+++ resolved
@@ -48,15 +48,7 @@
         book.description,
       ]
     );
-<<<<<<< HEAD
 
-=======
-    
-    if (result.changes === 0) {
-      throw new Error('Failed to create book');
-    }
-    
->>>>>>> 30bc8f6d
     const createdBook = await this.getBookById(id);
     if (!createdBook) {
       throw new Error('Failed to retrieve created book');
